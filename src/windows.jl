--- conflicted
+++ resolved
@@ -1,11 +1,5 @@
 module Windows
-<<<<<<< HEAD
 using Compat, ..Util
-export rect, hanning, hamming, tukey, cosine, lanczos, 
-       triang, bartlett, gaussian, bartlett_hann, blackman, 
-       kaiser, dpss, dpsseig
-=======
-using ..Util
 export  rect,
         hanning, 
         hamming, 
@@ -20,7 +14,6 @@
         kaiser, 
         dpss, 
         dpsseig
->>>>>>> 0f1d6694
 # 
 # Window functions
 #
