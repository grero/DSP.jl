# The periodogram module contains functions which compute non-parametric
# estimates of the periodogram P[s] of a signal s.  An overview of some 
# of the methods is available at:
# http://www.ee.lamar.edu/gleb/adsp/Lecture%2008%20-%20Nonparametric%20SE.pdf
module Periodograms
using ..Util
export arraysplit, nextfastfft, periodogram, welch_pgram, spectrogram, power,
<<<<<<< HEAD
       freq, time, stft
=======
       freq
>>>>>>> c77adc47

## ARRAY SPLITTER

immutable ArraySplit{T<:AbstractVector,S,W} <: AbstractVector{Vector{S}}
    s::T
    buf::Vector{S}
    n::Int
    noverlap::Int
    window::W
    k::Int

    function ArraySplit(s, n, noverlap, nfft, window)
        # n = noverlap is a problem - the algorithm will not terminate.
        (0 <= noverlap < n) || error("noverlap must be between zero and n")
        nfft >= n || error("nfft must be >= n")
        new(s, zeros(S, nfft), n, noverlap, window, div((length(s) - n), n - noverlap)+1)
    end
end
ArraySplit(s::AbstractVector, n, noverlap, nfft, window) =
    ArraySplit{typeof(s),fftintype(eltype(s)),typeof(window)}(s, n, noverlap, nfft, window)

function Base.getindex{T,S}(x::ArraySplit{T,S,Nothing}, i::Int)
    (i >= 1 && i <= x.k) || throw(BoundsError())
    copy!(x.buf, 1, x.s, (i-1)*(x.n-x.noverlap) + 1, x.n)
end
function Base.getindex{T,S,W}(x::ArraySplit{T,S,W}, i::Int)
    (i >= 1 && i <= x.k) || throw(BoundsError())
    offset = (i-1)*(x.n-x.noverlap)
    window = x.window
    for i = 1:x.n
        @inbounds x.buf[i] = x.s[offset+i]*window[i]
    end
    x.buf
end
Base.start(x::ArraySplit) = 1
Base.next(x::ArraySplit, i::Int) = (x[i], i+1)
Base.done(x::ArraySplit, i::Int) = i > x.k
Base.size(x::ArraySplit) = (x.k,)
Base.similar(x::ArraySplit, T::Type, args...) = Array(T, args...)

# Split an array into subarrays of length N, with overlapping regions
# of length noverlap. To avoid allocation, the returned AbstractVector
# always returns the same vector (with different contents) at all
# indices.
arraysplit(s, n, noverlap, nfft=n, window=nothing) = ArraySplit(s, n, noverlap, nfft, window)

## UTILITY FUNCTIONS

# Convert the output of an FFT to a PSD and add it to out
function fft2pow!{T}(out::Array{T}, s_fft::Vector{Complex{T}}, nfft::Int, r::Real, onesided::Bool, offset::Int=0)
    m1 = convert(T, 1/r)
    n = length(s_fft)
    if onesided
        m2 = convert(T, 2/r)
        out[offset+1] += abs2(s_fft[1])*m1
        for i = 2:n-1
            @inbounds out[offset+i] += abs2(s_fft[i])*m2
        end
        out[offset+n] += abs2(s_fft[end])*ifelse(iseven(nfft), m1, m2)
    else
        if n == nfft
            for i = 1:length(s_fft)
                @inbounds out[offset+i] += abs2(s_fft[i])*m1
            end
        else
            # Convert real FFT to two-sided
            out[offset+1] += abs2(s_fft[1])*m1
            @inbounds for i = 2:length(s_fft)-1
                v = abs2(s_fft[i])*m1
                out[offset+i] += v
                out[offset+nfft-i+2] += v
            end
            out[offset+n] += abs2(s_fft[n])*m1
            if isodd(nfft)
                out[offset+nfft] += abs2(s_fft[n])*m1
            end
        end
    end
    out
end

# Convert the output of a 2-d FFT to a 2-d PSD and add it to out
function fft2pow2!{T}(out::Matrix{T}, s_fft::Matrix{Complex{T}}, n1::Int, n2::Int, r::Real)
    m1 = convert(T, 1/r)
    for j = 1:n2
        for i = 1:n1
            @inbounds out[i,j] += abs2(s_fft[i,j])*m1
        end
    end
    out
end
# Convert the output of a 2-d FFT to a radial PSD and add it to out
function fft2pow2radial!{T}(out::Array{T}, s_fft::Matrix{Complex{T}}, n1::Int, n2::Int, r::Real, ptype::Int)
    nmin = min(n1,n2)
    n1max = n1>>1 + 1    # since rfft is used
    n1max != size(s_fft,1) && error("fft size incorrect")
    m1 = convert(T, 1/r)
    m2 = convert(T, 2/r)
    wavenum = 0          # wavenumber index
    kmax = length(out)   # the highest wavenumber
    wc = zeros(Int,kmax) # wave count for radial average
    if n1 == nmin        # scale the wavevector for non-square s_fft
        c1 = 1
        c2 = n1/n2
    else
        c1 = n2/n1
        c2 = 1
    end
    
    @inbounds begin
        for j = 1:n2
            kj2 = ifelse(j <= n2>>1 + 1, j-1, -n2+j-1)
            kj2 = (kj2*c2)^2
            
            wavenum = int(sqrt( (c1*(1-1))^2 + kj2 )) + 1
            if wavenum<=kmax
                out[wavenum] += abs2(s_fft[1,j])*m1
                wc[wavenum] += 1
            end
            for i = 2:n1max-1
                wavenum = int(sqrt( (c1*(i-1))^2 + kj2 )) + 1
                if wavenum<=kmax
                    out[wavenum] += abs2(s_fft[i,j])*m2
                    wc[wavenum] += 2
                end
            end
            wavenum = int(sqrt( (c1*(n1max-1))^2 + kj2 )) + 1
            if wavenum<=kmax
                out[wavenum] += abs2(s_fft[n1max,j])*ifelse(iseven(n1), m1, m2)
                wc[wavenum] += ifelse(iseven(n1), 1, 2)
            end
        end
    end
    if ptype == 2
        for i = 1:kmax
            @inbounds out[i] /= wc[i]
        end
    end
    out
end

# Calculate sum of abs2
# Remove this once we drop support for Julia 0.2
if isdefined(Base, :sumabs2)
    sumabs2(x) = Base.sumabs2(x)
else
    function sumabs2(s)
        x = zero(eltype(s))
        for i = 1:length(s)
            @inbounds x += abs2(s[i])
        end
        x
    end
end

# Evaluate a window function at n points, returning both the window
# (or nothing if no window) and the squared L2 norm of the window
compute_window(::Nothing, n::Int) = (nothing, n)
function compute_window(window::Function, n::Int)
    win = window(n)::Vector{Float64}
    norm2 = sumabs2(win)
    (win, norm2)
end
function compute_window(window::AbstractVector, n::Int)
    length(window) == n || error("length of window must match input")
    (window, sumabs2(window))
end

## PERIODOGRAMS
abstract TFR{T}
immutable Periodogram{T,F<:Union(Frequencies,Range)} <: TFR{T}
    power::Vector{T}
    freq::F
end
immutable Periodogram2{T,F1<:Union(Frequencies,Range),F2<:Union(Frequencies,Range)} <: TFR{T}
    power::Matrix{T}
    freq1::F1
    freq2::F2
end
power(p::TFR) = p.power
freq(p::TFR) = p.freq
freq(p::Periodogram2) = (p.freq1, p.freq2)
Base.fftshift{T,F<:Frequencies}(p::Periodogram{T,F}) =
    Periodogram(p.freq.nreal == p.freq.n ? p.power : fftshift(p.power), fftshift(p.freq))
Base.fftshift{T,F<:Range}(p::Periodogram{T,F}) = p
# 2-d
Base.fftshift{T,F1<:Frequencies,F2<:Frequencies}(p::Periodogram2{T,F1,F2}) =
    Periodogram2(p.freq1.nreal == p.freq1.n ? fftshift(p.power,2) : fftshift(p.power), fftshift(p.freq1), fftshift(p.freq2))
Base.fftshift{T,F1<:Range,F2<:Frequencies}(p::Periodogram2{T,F1,F2}) =
    Periodogram2(fftshift(p.power,2), p.freq1, fftshift(p.freq2))
Base.fftshift{T,F1<:Range,F2<:Range}(p::Periodogram2{T,F1,F2}) = p

# Compute the periodogram of a signal S, defined as 1/N*X[s(n)]^2, where X is the
# DTFT of the signal S.
function periodogram{T<:Number}(s::AbstractVector{T}; onesided::Bool=eltype(s)<:Real,
                                nfft::Int=nextfastfft(length(s)), fs::Real=1,
                                window::Union(Function,AbstractVector,Nothing)=nothing)
    onesided && T <: Complex && error("cannot compute one-sided FFT of a complex signal")
    nfft >= length(s) || error("nfft must be >= n")

    win, norm2 = compute_window(window, length(s))
    if nfft == length(s) && win == nothing && isa(s, StridedArray)
        input = s # no need to pad
    else
        input = zeros(fftintype(T), nfft)
        if win != nothing
            for i = 1:length(s)
                @inbounds input[i] = s[i]*win[i]
            end
        else
            copy!(input, s)
        end
    end

    s_fft = T <: Real ? rfft(input) : fft(input)
    Periodogram(fft2pow!(zeros(fftabs2type(T), onesided ? (nfft >> 1)+1 : nfft),
                         s_fft, nfft, fs*norm2, onesided),
                onesided ? rfftfreq(nfft, fs) : fftfreq(nfft, fs))
end

# Compute the periodogram of a 2-d signal S. Returns 1/N*X[s(n)]^2, where X is the 2-d
# DTFT of the signal S if radialsum and radialavg are both false (default), 
# a radial sum if radialsum=true, or a radial averave if radialavg=true
function periodogram{T<:Real}(s::AbstractMatrix{T}; 
                                nfft::NTuple{2,Int}=nextfastfft(size(s)),
                                fs::Real=1,
                                radialsum::Bool=false, radialavg::Bool=false)
    @assert size(s,1)<=nfft[1] && size(s,2)<=nfft[2]
    @assert size(s,1)!=1 && size(s,2)!=1
    if radialsum && radialavg
        error("radialsum and radialavg both true")
    elseif !radialsum && !radialavg
        ptype = 0
    elseif radialsum
        ptype = 1
    elseif radialavg
        ptype = 2
    end
    norm2 = length(s)
    nmin = minimum(nfft)
    
    if prod(nfft) == length(s) && isa(s, StridedArray)
        input = s # no need to pad
    else
        input = zeros(fftintype(T), nfft)
        input[1:size(s,1), 1:size(s,2)] = s
    end
    
    if ptype == 0
        s_fft = fft(input)
        out = zeros(fftabs2type(T), nfft)
        fft2pow2!(out,s_fft,nfft...,fs*norm2)
        return Periodogram2(out, fftfreq(nfft[1],fs), fftfreq(nfft[2],fs))
    else
        s_fft = rfft(input)
        out = zeros(fftabs2type(T), nmin>>1 + 1)
        fft2pow2radial!(out,s_fft,nfft...,fs*norm2, ptype)
        return Periodogram(out, Frequencies(length(out), length(out), fs/nmin))
    end
end

forward_plan{T<:Union(Float32, Float64)}(X::AbstractArray{T}, Y::AbstractArray{Complex{T}}) =
    FFTW.Plan(X, Y, 1, FFTW.ESTIMATE, FFTW.NO_TIMELIMIT).plan
forward_plan{T<:Union(Complex64, Complex128)}(X::AbstractArray{T}, Y::AbstractArray{T}) =
    FFTW.Plan(X, Y, 1, FFTW.FORWARD, FFTW.ESTIMATE, FFTW.NO_TIMELIMIT).plan

# Compute an estimate of the power spectral density of a signal s via Welch's
# method.  The resulting periodogram has length N and is computed with an overlap
# region of length M.  The method is detailed in "The Use of Fast Fourier Transform
# for the Estimation of Power Spectra: A Method based on Time Averaging over Short,
# Modified Periodograms."  P. Welch, IEEE Transactions on Audio and Electroacoustics,
# vol AU-15, pp 70-73, 1967.
function welch_pgram{T<:Number}(s::AbstractVector{T}, n::Int=length(s)>>3, noverlap::Int=n>>1;
                                onesided::Bool=eltype(s)<:Real,
                                nfft::Int=nextfastfft(n), fs::Real=1,
                                window::Union(Function,AbstractVector,Nothing)=nothing)
    onesided && T <: Complex && error("cannot compute one-sided FFT of a complex signal")

    win, norm2 = compute_window(window, n)
    sig_split = arraysplit(s, n, noverlap, nfft, win)
    out = zeros(fftabs2type(T), onesided ? (nfft >> 1)+1 : nfft)
    r = fs*norm2*length(sig_split)

    tmp = Array(fftouttype(T), T<:Real ? (nfft >> 1)+1 : nfft)
    plan = forward_plan(sig_split.buf, tmp)
    for sig in sig_split
        FFTW.execute(plan, sig, tmp)
        fft2pow!(out, tmp, nfft, r, onesided)
    end

    Periodogram(out, onesided ? rfftfreq(nfft, fs) : fftfreq(nfft, fs))
end

## SPECTROGRAM

if !isdefined(Base, :FloatRange)
    typealias FloatRange{T} Range{T}
end
immutable Spectrogram{T,F<:Union(Frequencies,Range)} <: TFR{T}
    power::Matrix{T}
    freq::F
    time::FloatRange{Float64}
end
Base.fftshift{T,F<:Frequencies}(p::Spectrogram{T,F}) =
    Spectrogram(p.freq.nreal == p.freq.n ? p.power : fftshift(p.power, 1), fftshift(p.freq), p.time)
Base.fftshift{T,F<:Range}(p::Spectrogram{T,F}) = p
Base.time(p::Spectrogram) = p.time

function spectrogram{T}(s::AbstractVector{T}, n::Int=length(s)>>3, noverlap::Int=n>>1; 
                        onesided::Bool=eltype(s)<:Real,
                        nfft::Int=nextfastfft(n), fs::Real=1,
                        window::Union(Function,AbstractVector,Nothing)=nothing)
    onesided && T <: Complex && error("cannot compute one-sided FFT of a complex signal")

    win, norm2 = compute_window(window, n)
    sig_split = arraysplit(s, n, noverlap, nfft, win)
    nout = onesided ? (nfft >> 1)+1 : nfft
    out = zeros(fftabs2type(T), nout, length(sig_split))
    tmp = Array(fftouttype(T), T<:Real ? (nfft >> 1)+1 : nfft)
    r = fs*norm2

    plan = forward_plan(sig_split.buf, tmp)
    offset = 0
    for sig in sig_split
        FFTW.execute(plan, sig, tmp)
        fft2pow!(out, tmp, nfft, r, onesided, offset)
        offset += nout
    end

    Spectrogram(out, onesided ? rfftfreq(nfft, fs) : fftfreq(nfft, fs),
                ((0:length(sig_split)-1)*(n-noverlap)+n/2)/fs)
end

<<<<<<< HEAD
function stft{T}(s::AbstractVector{T}, n::Int=length(s)>>3, noverlap::Int=n>>1; 
                        onesided::Bool=eltype(s)<:Real,
                        nfft::Int=nextfastfft(n), fs::Real=1,
                        window::Union(Function,AbstractVector,Nothing)=nothing)
    onesided && T <: Complex && error("cannot compute one-sided FFT of a complex signal")

    win, norm2 = compute_window(window, n)
    sig_split = arraysplit(s, n, noverlap, nfft, win)
    nout = onesided ? (nfft >> 1)+1 : nfft
    out = zeros(fftouttype(T), nout, length(sig_split))
    tmp = Array(fftouttype(T), T<:Real ? (nfft >> 1)+1 : nfft)

    plan = FFTW.Plan(sig_split.buf, tmp, 1, FFTW.ESTIMATE, FFTW.NO_TIMELIMIT).plan
    offset = 0
    for k = 1:length(sig_split)
        FFTW.execute(plan, sig_split[k], tmp)
        out[:,k] = tmp
    end
    out
end
=======
>>>>>>> c77adc47


end # end module definition<|MERGE_RESOLUTION|>--- conflicted
+++ resolved
@@ -5,11 +5,7 @@
 module Periodograms
 using ..Util
 export arraysplit, nextfastfft, periodogram, welch_pgram, spectrogram, power,
-<<<<<<< HEAD
-       freq, time, stft
-=======
-       freq
->>>>>>> c77adc47
+       freq, stft
 
 ## ARRAY SPLITTER
 
@@ -343,7 +339,6 @@
                 ((0:length(sig_split)-1)*(n-noverlap)+n/2)/fs)
 end
 
-<<<<<<< HEAD
 function stft{T}(s::AbstractVector{T}, n::Int=length(s)>>3, noverlap::Int=n>>1; 
                         onesided::Bool=eltype(s)<:Real,
                         nfft::Int=nextfastfft(n), fs::Real=1,
@@ -364,8 +359,5 @@
     end
     out
 end
-=======
->>>>>>> c77adc47
-
 
 end # end module definition