module Filters
using Polynomials, Compat, ..Util

<<<<<<< HEAD
include("types.jl")
export  Filter,
        ZeroPoleGain,
        PolynomialRatio,
        Biquad,
        SecondOrderSections,
        coefa,
        coefb

include("filt.jl")
export  filtfilt,
        fftfilt,
        firfilt
=======
include("coefficients.jl")
export FilterCoefficients, ZeroPoleGain, PolynomialRatio, Biquad, SecondOrderSections, coefa, coefb

include("filt.jl")
export DF2TFilter, filtfilt, fftfilt, firfilt
>>>>>>> bcca68b5

include("design.jl")
export  FilterType,
        Butterworth,
        Chebyshev1,
        Chebyshev2,
        Elliptic,
        Lowpass,
        Highpass,
        Bandpass,
        Bandstop,
        analogfilter,
        digitalfilter,
        WindowFIR

include("response.jl")
export  freqs,
        freqz,
        phasez,
        impz,
        stepz

include("stream_filt.jl")
export  FIRFilter,
        outputlength,
        inputlength,
        reset

include("naive_resampling.jl")
export  naivefilt

end
<|MERGE_RESOLUTION|>--- conflicted
+++ resolved
@@ -1,8 +1,7 @@
 module Filters
 using Polynomials, Compat, ..Util
 
-<<<<<<< HEAD
-include("types.jl")
+include("coefficients.jl")
 export  Filter,
         ZeroPoleGain,
         PolynomialRatio,
@@ -12,16 +11,10 @@
         coefb
 
 include("filt.jl")
-export  filtfilt,
+export  DF2TFilter,
+        filtfilt,
         fftfilt,
         firfilt
-=======
-include("coefficients.jl")
-export FilterCoefficients, ZeroPoleGain, PolynomialRatio, Biquad, SecondOrderSections, coefa, coefb
-
-include("filt.jl")
-export DF2TFilter, filtfilt, fftfilt, firfilt
->>>>>>> bcca68b5
 
 include("design.jl")
 export  FilterType,
